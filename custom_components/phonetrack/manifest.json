--- conflicted
+++ resolved
@@ -1,17 +1,3 @@
-<<<<<<< HEAD
-{
-  "domain": "phonetrack",
-  "name": "PhoneTrack",
-  "documentation": "https://github.com/j1nx/homeassistant-phonetrack",
-  "version": "2023.04.20",
-  "requirements": [],
-  "dependencies": [],
-  "codeowners": [
-    "@Phyks",
-    "@j1nx"
-  ]
-}
-=======
 {
   "domain": "phonetrack",
   "name": "PhoneTrack",
@@ -23,5 +9,4 @@
     "@Phyks",
     "@j1nx"
   ]
-}
->>>>>>> 9bfd8215
+}